--- conflicted
+++ resolved
@@ -22,45 +22,25 @@
 // SOFTWARE.
 //
 // File created: 2023-12-11
-<<<<<<< HEAD
-// Last updated: 2024-05-14
+// Last updated: 2024-05-15
 //
 
 #[cfg(feature = "nightly")]
 use core::str::utf8_char_width;
 use std::default::Default;
 use std::slice::Iter;
-=======
-// Last updated: 2024-05-10
-//
-
-
-use std::default::Default;
-use std::slice::Iter;
-#[cfg(feature = "nightly")]
-use core::str::utf8_char_width;
->>>>>>> 87bbbf55
 
 use crate::error::Result;
 
 #[derive(Debug)]
-<<<<<<< HEAD
 #[allow(dead_code)]
-=======
->>>>>>> 87bbbf55
 pub(crate) struct Slicer {
     n_threads: usize,
     multithreading: bool,
 }
 
-<<<<<<< HEAD
 impl Slicer {
     /// Create a new instance of a  [`SlicerBuilder`] with default values.
-=======
-///
-impl Slicer {
-    ///
->>>>>>> 87bbbf55
     pub fn builder() -> SlicerBuilder {
         SlicerBuilder {
             ..Default::default()
@@ -107,7 +87,6 @@
         let mut found_runes: usize = 0;
         let mut num_bytes: usize = 0;
         let mut byte_units: usize = 1;
-<<<<<<< HEAD
 
         let mut iterator: Iter<u8> = bytes.iter();
 
@@ -119,19 +98,6 @@
 
             byte_units = utf8_char_width(byte);
 
-=======
-
-        let mut iterator: Iter<u8> = bytes.iter();
-
-        while found_runes < num_runes {
-            let byte = match iterator.nth(byte_units - 1) {
-                Some(b) => *b,
-                None => break,
-            };
-
-            byte_units = utf8_char_width(byte);
-
->>>>>>> 87bbbf55
             found_runes += 1;
             num_bytes += byte_units;
         }
@@ -174,50 +140,25 @@
 
         (1..bytes.len()).for_each(|idx| {
             if (bytes[idx - 1] == 0x0d) && (bytes[idx] == 0x0a) {
-<<<<<<< HEAD
                 buffer.push(idx - 1);
             }
         });
     }
 }
 
-=======
-                buffer.push(idx);
-            }
-        });
-    }
-}
-
-///
->>>>>>> 87bbbf55
 #[derive(Debug, Default)]
 pub(crate) struct SlicerBuilder {
     n_threads: Option<usize>,
 }
 
-<<<<<<< HEAD
 impl SlicerBuilder {
-=======
-///
-impl SlicerBuilder {
-    ///
->>>>>>> 87bbbf55
     pub fn num_threads(mut self, n_threads: usize) -> Self {
         self.n_threads = Some(n_threads);
         self
     }
 
-<<<<<<< HEAD
     pub fn build(self) -> Result<Slicer> {
         let n_threads = self.n_threads.unwrap_or(1);
-=======
-    ///
-    pub fn build(self) -> Result<Slicer> {
-        let n_threads = match self.n_threads {
-            Some(n) => n,
-            None => 1,
-        };
->>>>>>> 87bbbf55
 
         let multithreading = n_threads > 1;
 
