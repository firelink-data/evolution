--- conflicted
+++ resolved
@@ -1,4 +1,3 @@
-<<<<<<< HEAD
 //
 // MIT License
 //
@@ -33,51 +32,16 @@
 #[cfg(debug_assertions)]
 use log::debug;
 use log::{error, info};
-=======
-/*
-* MIT License
-*
-* Copyright (c) 2024 Firelink Data
-*
-* Permission is hereby granted, free of charge, to any person obtaining a copy
-* of this software and associated documentation files (the "Software"), to deal
-* in the Software without restriction, including without limitation the rights
-* to use, copy, modify, merge, publish, distribute, sublicense, and/or sell
-* copies of the Software, and to permit persons to whom the Software is
-* furnished to do so, subject to the following conditions:
-*
-* The above copyright notice and this permission notice shall be included in all
-* copies or substantial portions of the Software.
-*
-* THE SOFTWARE IS PROVIDED "AS IS", WITHOUT WARRANTY OF ANY KIND, EXPRESS OR
-* IMPLIED, INCLUDING BUT NOT LIMITED TO THE WARRANTIES OF MERCHANTABILITY,
-* FITNESS FOR A PARTICULAR PURPOSE AND NONINFRINGEMENT. IN NO EVENT SHALL THE
-* AUTHORS OR COPYRIGHT HOLDERS BE LIABLE FOR ANY CLAIM, DAMAGES OR OTHER
-* LIABILITY, WHETHER IN AN ACTION OF CONTRACT, TORT OR OTHERWISE, ARISING FROM,
-* OUT OF OR IN CONNECTION WITH THE SOFTWARE OR THE USE OR OTHER DEALINGS IN THE
-* SOFTWARE.
-*
-* File created: 2023-11-21
-* Last updated: 2024-02-28
-*/
-
-use clap::Parser;
-use log::{debug, error, info};
->>>>>>> 87bbbf55
 
 mod builder;
 #[cfg(feature = "rayon")]
 mod chunked;
 mod cli;
-<<<<<<< HEAD
 mod converter;
-=======
->>>>>>> 87bbbf55
 mod datatype;
 mod error;
 mod logger;
 mod mocker;
-<<<<<<< HEAD
 mod mocking;
 mod parser;
 mod schema;
@@ -85,41 +49,19 @@
 mod threads;
 mod writer;
 
-=======
-mod schema;
-use crate::slicers::chunked_slicer::{IN_MAX_CHUNKS, SLICER_IN_CHUNK_SIZE};
-use crate::slicers::ChunkAndResidue;
->>>>>>> 87bbbf55
 use cli::Cli;
-mod threads;
-mod writer;
-mod builder;
-mod parser;
-
-mod converters;
-mod dump;
-mod slicers;
-mod mocking;
-mod converter;
-mod slicer;
 
 /// Run the evolution program, parsing any CLI arguments using [`clap`].
 fn main() {
     let cli = Cli::parse();
 
-<<<<<<< HEAD
     match logger::try_init_logging() {
         Ok(_) => {
             #[cfg(debug_assertions)]
             debug!("Logging setup ok!")
         }
-=======
-    match logger::setup_log() {
-        Ok(_) => debug!("Logging setup, ok!"),
->>>>>>> 87bbbf55
         Err(e) => error!("Could not set up env logging: {:?}", e),
     };
-
 
     match cli.run() {
         Ok(_) => info!("All done! Bye. 👋🥳"),
